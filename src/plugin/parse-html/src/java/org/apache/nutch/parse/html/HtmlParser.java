/**
 * Licensed to the Apache Software Foundation (ASF) under one or more
 * contributor license agreements.  See the NOTICE file distributed with
 * this work for additional information regarding copyright ownership.
 * The ASF licenses this file to You under the Apache License, Version 2.0
 * (the "License"); you may not use this file except in compliance with
 * the License.  You may obtain a copy of the License at
 *
 *     http://www.apache.org/licenses/LICENSE-2.0
 *
 * Unless required by applicable law or agreed to in writing, software
 * distributed under the License is distributed on an "AS IS" BASIS,
 * WITHOUT WARRANTIES OR CONDITIONS OF ANY KIND, either express or implied.
 * See the License for the specific language governing permissions and
 * limitations under the License.
 */

package org.apache.nutch.parse.html;

import java.io.ByteArrayInputStream;
import java.io.DataInputStream;
import java.io.File;
import java.io.FileInputStream;
import java.io.IOException;
import java.io.UnsupportedEncodingException;
import java.net.MalformedURLException;
import java.net.URL;
import java.nio.ByteBuffer;
import java.nio.charset.Charset;
<<<<<<< HEAD
import java.util.ArrayList;
import java.util.Arrays;
import java.util.Collection;
import java.util.HashSet;
import java.util.regex.Matcher;
import java.util.regex.Pattern;
=======
import java.io.*;
import java.util.regex.*;

import org.cyberneko.html.parsers.*;
import org.xml.sax.InputSource;
import org.xml.sax.SAXException;
import org.w3c.dom.*;
import org.apache.html.dom.*;

import org.slf4j.Logger;
import org.slf4j.LoggerFactory;
>>>>>>> caa378ba

import org.apache.avro.util.Utf8;
import org.slf4j.Logger;
import org.slf4j.LoggerFactory;
import org.apache.hadoop.conf.Configuration;
import org.apache.html.dom.HTMLDocumentImpl;
import org.apache.nutch.metadata.Metadata;
import org.apache.nutch.metadata.Nutch;
import org.apache.nutch.parse.HTMLMetaTags;
import org.apache.nutch.parse.ParseFilters;
import org.apache.nutch.parse.Outlink;
import org.apache.nutch.parse.Parse;
import org.apache.nutch.parse.ParseStatusCodes;
import org.apache.nutch.parse.ParseStatusUtils;
import org.apache.nutch.parse.Parser;
import org.apache.nutch.storage.ParseStatus;
import org.apache.nutch.storage.WebPage;
import org.apache.nutch.util.Bytes;
import org.apache.nutch.util.EncodingDetector;
import org.apache.nutch.util.LogUtil;
import org.apache.nutch.util.NutchConfiguration;
import org.apache.nutch.util.TableUtil;
import org.cyberneko.html.parsers.DOMFragmentParser;
import org.w3c.dom.DOMException;
import org.w3c.dom.DocumentFragment;
import org.xml.sax.InputSource;
import org.xml.sax.SAXException;

public class HtmlParser implements Parser {
  public static final Logger LOG = LoggerFactory.getLogger("org.apache.nutch.parse.html");

  // I used 1000 bytes at first, but  found that some documents have
  // meta tag well past the first 1000 bytes.
  // (e.g. http://cn.promo.yahoo.com/customcare/music.html)
  private static final int CHUNK_SIZE = 2000;

  // NUTCH-1006 Meta equiv with single quotes not accepted
  private static Pattern metaPattern =
    Pattern.compile("<meta\\s+([^>]*http-equiv=(\"|')?content-type(\"|')?[^>]*)>",
<<<<<<< HEAD
        Pattern.CASE_INSENSITIVE);
=======
                    Pattern.CASE_INSENSITIVE);
>>>>>>> caa378ba
  private static Pattern charsetPattern =
    Pattern.compile("charset=\\s*([a-z][_\\-0-9a-z]*)",
        Pattern.CASE_INSENSITIVE);

  private static Collection<WebPage.Field> FIELDS = new HashSet<WebPage.Field>();

  static {
    FIELDS.add(WebPage.Field.BASE_URL);
  }

  private String parserImpl;

  /**
   * Given a <code>byte[]</code> representing an html file of an
   * <em>unknown</em> encoding,  read out 'charset' parameter in the meta tag
   * from the first <code>CHUNK_SIZE</code> bytes.
   * If there's no meta tag for Content-Type or no charset is specified,
   * <code>null</code> is returned.  <br />
   * FIXME: non-byte oriented character encodings (UTF-16, UTF-32)
   * can't be handled with this.
   * We need to do something similar to what's done by mozilla
   * (http://lxr.mozilla.org/seamonkey/source/parser/htmlparser/src/nsParser.cpp#1993).
   * See also http://www.w3.org/TR/REC-xml/#sec-guessing
   * <br />
   *
   * @param content <code>byte[]</code> representation of an html file
   */

  private static String sniffCharacterEncoding(byte[] content) {
    int length = content.length < CHUNK_SIZE ?
        content.length : CHUNK_SIZE;

    // We don't care about non-ASCII parts so that it's sufficient
    // to just inflate each byte to a 16-bit value by padding.
    // For instance, the sequence {0x41, 0x82, 0xb7} will be turned into
    // {U+0041, U+0082, U+00B7}.
    String str = "";
    try {
      str = new String(content, 0, length,
          Charset.forName("ASCII").toString());
    } catch (UnsupportedEncodingException e) {
      // code should never come here, but just in case...
      return null;
    }

    Matcher metaMatcher = metaPattern.matcher(str);
    String encoding = null;
    if (metaMatcher.find()) {
      Matcher charsetMatcher = charsetPattern.matcher(metaMatcher.group(1));
      if (charsetMatcher.find())
        encoding = new String(charsetMatcher.group(1));
    }

    return encoding;
  }

  private String defaultCharEncoding;

  private Configuration conf;

  private DOMContentUtils utils;

  private ParseFilters htmlParseFilters;

  private String cachingPolicy;

  public Parse getParse(String url, WebPage page) {
    HTMLMetaTags metaTags = new HTMLMetaTags();

    String baseUrl = TableUtil.toString(page.getBaseUrl());
    URL base;
    try {
      base = new URL(baseUrl);
    } catch (MalformedURLException e) {
      return ParseStatusUtils.getEmptyParse(e, getConf());
    }

    String text = "";
    String title = "";
    Outlink[] outlinks = new Outlink[0];
    Metadata metadata = new Metadata();

    // parse the content
    DocumentFragment root;
    try {
      byte[] contentInOctets = page.getContent().array();
      InputSource input = new InputSource(new ByteArrayInputStream(contentInOctets));

      EncodingDetector detector = new EncodingDetector(conf);
      detector.autoDetectClues(page, true);
      detector.addClue(sniffCharacterEncoding(contentInOctets), "sniffed");
      String encoding = detector.guessEncoding(page, defaultCharEncoding);

      metadata.set(Metadata.ORIGINAL_CHAR_ENCODING, encoding);
      metadata.set(Metadata.CHAR_ENCODING_FOR_CONVERSION, encoding);

      input.setEncoding(encoding);
      if (LOG.isTraceEnabled()) { LOG.trace("Parsing..."); }
      root = parse(input);
    } catch (IOException e) {
      return ParseStatusUtils.getEmptyParse(e, getConf());
    } catch (DOMException e) {
      return ParseStatusUtils.getEmptyParse(e, getConf());
    } catch (SAXException e) {
      return ParseStatusUtils.getEmptyParse(e, getConf());
    } catch (Exception e) {
      e.printStackTrace(LogUtil.getWarnStream(LOG));
      return ParseStatusUtils.getEmptyParse(e, getConf());
    }

    // get meta directives
    HTMLMetaProcessor.getMetaTags(metaTags, root, base);
    if (LOG.isTraceEnabled()) {
      LOG.trace("Meta tags for " + base + ": " + metaTags.toString());
    }
    // check meta directives
    if (!metaTags.getNoIndex()) {               // okay to index
      StringBuilder sb = new StringBuilder();
      if (LOG.isTraceEnabled()) { LOG.trace("Getting text..."); }
      utils.getText(sb, root);          // extract text
      text = sb.toString();
      sb.setLength(0);
      if (LOG.isTraceEnabled()) { LOG.trace("Getting title..."); }
      utils.getTitle(sb, root);         // extract title
      title = sb.toString().trim();
    }

    if (!metaTags.getNoFollow()) {              // okay to follow links
      ArrayList<Outlink> l = new ArrayList<Outlink>();   // extract outlinks
      URL baseTag = utils.getBase(root);
      if (LOG.isTraceEnabled()) { LOG.trace("Getting links..."); }
      utils.getOutlinks(baseTag!=null?baseTag:base, l, root);
      outlinks = l.toArray(new Outlink[l.size()]);
      if (LOG.isTraceEnabled()) {
        LOG.trace("found "+outlinks.length+" outlinks in "+ url);
      }
    }

    ParseStatus status = new ParseStatus();
    status.setMajorCode(ParseStatusCodes.SUCCESS);
    if (metaTags.getRefresh()) {
      status.setMinorCode(ParseStatusCodes.SUCCESS_REDIRECT);
      status.addToArgs(new Utf8(metaTags.getRefreshHref().toString()));
      status.addToArgs(new Utf8(Integer.toString(metaTags.getRefreshTime())));
    }

    Parse parse = new Parse(text, title, outlinks, status);
    parse = htmlParseFilters.filter(url, page, parse, metaTags, root);

    if (metaTags.getNoCache()) {             // not okay to cache
      page.putToMetadata(new Utf8(Nutch.CACHING_FORBIDDEN_KEY),
          ByteBuffer.wrap(Bytes.toBytes(cachingPolicy)));
    }

    return parse;
  }

  private DocumentFragment parse(InputSource input) throws Exception {
    if (parserImpl.equalsIgnoreCase("tagsoup"))
      return parseTagSoup(input);
    else return parseNeko(input);
  }

  private DocumentFragment parseTagSoup(InputSource input) throws Exception {
    HTMLDocumentImpl doc = new HTMLDocumentImpl();
    DocumentFragment frag = doc.createDocumentFragment();
    DOMBuilder builder = new DOMBuilder(doc, frag);
    org.ccil.cowan.tagsoup.Parser reader = new org.ccil.cowan.tagsoup.Parser();
    reader.setContentHandler(builder);
    reader.setFeature(org.ccil.cowan.tagsoup.Parser.ignoreBogonsFeature, true);
    reader.setFeature(org.ccil.cowan.tagsoup.Parser.bogonsEmptyFeature, false);
    reader.setProperty("http://xml.org/sax/properties/lexical-handler", builder);
    reader.parse(input);
    return frag;
  }

  private DocumentFragment parseNeko(InputSource input) throws Exception {
    DOMFragmentParser parser = new DOMFragmentParser();
    try {
      parser.setFeature("http://cyberneko.org/html/features/augmentations",
          true);
      parser.setProperty("http://cyberneko.org/html/properties/default-encoding",
          defaultCharEncoding);
      parser.setFeature("http://cyberneko.org/html/features/scanner/ignore-specified-charset",
          true);
      parser.setFeature("http://cyberneko.org/html/features/balance-tags/ignore-outside-content",
          false);
      parser.setFeature("http://cyberneko.org/html/features/balance-tags/document-fragment",
          true);
      parser.setFeature("http://cyberneko.org/html/features/report-errors",
          LOG.isTraceEnabled());
    } catch (SAXException e) {}
    // convert Document to DocumentFragment
    HTMLDocumentImpl doc = new HTMLDocumentImpl();
    doc.setErrorChecking(false);
    DocumentFragment res = doc.createDocumentFragment();
    DocumentFragment frag = doc.createDocumentFragment();
    parser.parse(input, frag);
    res.appendChild(frag);

    try {
      while(true) {
        frag = doc.createDocumentFragment();
        parser.parse(input, frag);
        if (!frag.hasChildNodes()) break;
        if (LOG.isInfoEnabled()) {
          LOG.info(" - new frag, " + frag.getChildNodes().getLength() + " nodes.");
        }
        res.appendChild(frag);
      }
    } catch (Exception x) { x.printStackTrace(LogUtil.getWarnStream(LOG));};
    return res;
  }

  public void setConf(Configuration conf) {
    this.conf = conf;
    this.htmlParseFilters = new ParseFilters(getConf());
    this.parserImpl = getConf().get("parser.html.impl", "neko");
    this.defaultCharEncoding = getConf().get(
        "parser.character.encoding.default", "windows-1252");
    this.utils = new DOMContentUtils(conf);
    this.cachingPolicy = getConf().get("parser.caching.forbidden.policy",
        Nutch.CACHING_FORBIDDEN_CONTENT);
  }

  public Configuration getConf() {
    return this.conf;
  }

  @Override
  public Collection<WebPage.Field> getFields() {
    return FIELDS;
  }

  public static void main(String[] args) throws Exception {
    //LOG.setLevel(Level.FINE);
    String name = args[0];
    String url = "file:"+name;
    File file = new File(name);
    byte[] bytes = new byte[(int)file.length()];
    DataInputStream in = new DataInputStream(new FileInputStream(file));
    in.readFully(bytes);
    Configuration conf = NutchConfiguration.create();
    HtmlParser parser = new HtmlParser();
    parser.setConf(conf);
    WebPage page = new WebPage();
    page.setBaseUrl(new Utf8(url));
    page.setContent(ByteBuffer.wrap(bytes));
    page.setContentType(new Utf8("text/html"));
    Parse parse = parser.getParse(url, page);
    System.out.println("title: "+parse.getTitle());
    System.out.println("text: "+parse.getText());
    System.out.println("outlinks: " + Arrays.toString(parse.getOutlinks()));

  }

}<|MERGE_RESOLUTION|>--- conflicted
+++ resolved
@@ -17,24 +17,11 @@
 
 package org.apache.nutch.parse.html;
 
-import java.io.ByteArrayInputStream;
-import java.io.DataInputStream;
-import java.io.File;
-import java.io.FileInputStream;
-import java.io.IOException;
-import java.io.UnsupportedEncodingException;
+import java.util.ArrayList;
+import java.util.Map;
+import java.net.URL;
 import java.net.MalformedURLException;
-import java.net.URL;
-import java.nio.ByteBuffer;
 import java.nio.charset.Charset;
-<<<<<<< HEAD
-import java.util.ArrayList;
-import java.util.Arrays;
-import java.util.Collection;
-import java.util.HashSet;
-import java.util.regex.Matcher;
-import java.util.regex.Pattern;
-=======
 import java.io.*;
 import java.util.regex.*;
 
@@ -46,71 +33,40 @@
 
 import org.slf4j.Logger;
 import org.slf4j.LoggerFactory;
->>>>>>> caa378ba
-
-import org.apache.avro.util.Utf8;
-import org.slf4j.Logger;
-import org.slf4j.LoggerFactory;
-import org.apache.hadoop.conf.Configuration;
-import org.apache.html.dom.HTMLDocumentImpl;
+
 import org.apache.nutch.metadata.Metadata;
 import org.apache.nutch.metadata.Nutch;
-import org.apache.nutch.parse.HTMLMetaTags;
-import org.apache.nutch.parse.ParseFilters;
-import org.apache.nutch.parse.Outlink;
-import org.apache.nutch.parse.Parse;
-import org.apache.nutch.parse.ParseStatusCodes;
-import org.apache.nutch.parse.ParseStatusUtils;
-import org.apache.nutch.parse.Parser;
-import org.apache.nutch.storage.ParseStatus;
-import org.apache.nutch.storage.WebPage;
-import org.apache.nutch.util.Bytes;
-import org.apache.nutch.util.EncodingDetector;
-import org.apache.nutch.util.LogUtil;
-import org.apache.nutch.util.NutchConfiguration;
-import org.apache.nutch.util.TableUtil;
-import org.cyberneko.html.parsers.DOMFragmentParser;
-import org.w3c.dom.DOMException;
-import org.w3c.dom.DocumentFragment;
-import org.xml.sax.InputSource;
-import org.xml.sax.SAXException;
+import org.apache.nutch.protocol.Content;
+import org.apache.hadoop.conf.*;
+import org.apache.nutch.parse.*;
+import org.apache.nutch.util.*;
 
 public class HtmlParser implements Parser {
   public static final Logger LOG = LoggerFactory.getLogger("org.apache.nutch.parse.html");
 
-  // I used 1000 bytes at first, but  found that some documents have
-  // meta tag well past the first 1000 bytes.
+  // I used 1000 bytes at first, but  found that some documents have 
+  // meta tag well past the first 1000 bytes. 
   // (e.g. http://cn.promo.yahoo.com/customcare/music.html)
   private static final int CHUNK_SIZE = 2000;
 
   // NUTCH-1006 Meta equiv with single quotes not accepted
   private static Pattern metaPattern =
     Pattern.compile("<meta\\s+([^>]*http-equiv=(\"|')?content-type(\"|')?[^>]*)>",
-<<<<<<< HEAD
-        Pattern.CASE_INSENSITIVE);
-=======
                     Pattern.CASE_INSENSITIVE);
->>>>>>> caa378ba
   private static Pattern charsetPattern =
     Pattern.compile("charset=\\s*([a-z][_\\-0-9a-z]*)",
-        Pattern.CASE_INSENSITIVE);
-
-  private static Collection<WebPage.Field> FIELDS = new HashSet<WebPage.Field>();
-
-  static {
-    FIELDS.add(WebPage.Field.BASE_URL);
-  }
-
+                    Pattern.CASE_INSENSITIVE);
+  
   private String parserImpl;
 
   /**
-   * Given a <code>byte[]</code> representing an html file of an
-   * <em>unknown</em> encoding,  read out 'charset' parameter in the meta tag
+   * Given a <code>byte[]</code> representing an html file of an 
+   * <em>unknown</em> encoding,  read out 'charset' parameter in the meta tag   
    * from the first <code>CHUNK_SIZE</code> bytes.
    * If there's no meta tag for Content-Type or no charset is specified,
    * <code>null</code> is returned.  <br />
    * FIXME: non-byte oriented character encodings (UTF-16, UTF-32)
-   * can't be handled with this.
+   * can't be handled with this. 
    * We need to do something similar to what's done by mozilla
    * (http://lxr.mozilla.org/seamonkey/source/parser/htmlparser/src/nsParser.cpp#1993).
    * See also http://www.w3.org/TR/REC-xml/#sec-guessing
@@ -120,19 +76,19 @@
    */
 
   private static String sniffCharacterEncoding(byte[] content) {
-    int length = content.length < CHUNK_SIZE ?
-        content.length : CHUNK_SIZE;
+    int length = content.length < CHUNK_SIZE ? 
+                 content.length : CHUNK_SIZE;
 
     // We don't care about non-ASCII parts so that it's sufficient
-    // to just inflate each byte to a 16-bit value by padding.
-    // For instance, the sequence {0x41, 0x82, 0xb7} will be turned into
-    // {U+0041, U+0082, U+00B7}.
+    // to just inflate each byte to a 16-bit value by padding. 
+    // For instance, the sequence {0x41, 0x82, 0xb7} will be turned into 
+    // {U+0041, U+0082, U+00B7}. 
     String str = "";
     try {
       str = new String(content, 0, length,
-          Charset.forName("ASCII").toString());
+                       Charset.forName("ASCII").toString());
     } catch (UnsupportedEncodingException e) {
-      // code should never come here, but just in case...
+      // code should never come here, but just in case... 
       return null;
     }
 
@@ -140,7 +96,7 @@
     String encoding = null;
     if (metaMatcher.find()) {
       Matcher charsetMatcher = charsetPattern.matcher(metaMatcher.group(1));
-      if (charsetMatcher.find())
+      if (charsetMatcher.find()) 
         encoding = new String(charsetMatcher.group(1));
     }
 
@@ -150,22 +106,21 @@
   private String defaultCharEncoding;
 
   private Configuration conf;
-
+  
   private DOMContentUtils utils;
 
-  private ParseFilters htmlParseFilters;
-
+  private HtmlParseFilters htmlParseFilters;
+  
   private String cachingPolicy;
-
-  public Parse getParse(String url, WebPage page) {
+  
+  public ParseResult getParse(Content content) {
     HTMLMetaTags metaTags = new HTMLMetaTags();
 
-    String baseUrl = TableUtil.toString(page.getBaseUrl());
     URL base;
     try {
-      base = new URL(baseUrl);
+      base = new URL(content.getBaseUrl());
     } catch (MalformedURLException e) {
-      return ParseStatusUtils.getEmptyParse(e, getConf());
+      return new ParseStatus(e).getEmptyParseResult(content.getUrl(), getConf());
     }
 
     String text = "";
@@ -176,13 +131,13 @@
     // parse the content
     DocumentFragment root;
     try {
-      byte[] contentInOctets = page.getContent().array();
+      byte[] contentInOctets = content.getContent();
       InputSource input = new InputSource(new ByteArrayInputStream(contentInOctets));
 
       EncodingDetector detector = new EncodingDetector(conf);
-      detector.autoDetectClues(page, true);
+      detector.autoDetectClues(content, true);
       detector.addClue(sniffCharacterEncoding(contentInOctets), "sniffed");
-      String encoding = detector.guessEncoding(page, defaultCharEncoding);
+      String encoding = detector.guessEncoding(content, defaultCharEncoding);
 
       metadata.set(Metadata.ORIGINAL_CHAR_ENCODING, encoding);
       metadata.set(Metadata.CHAR_ENCODING_FOR_CONVERSION, encoding);
@@ -191,16 +146,16 @@
       if (LOG.isTraceEnabled()) { LOG.trace("Parsing..."); }
       root = parse(input);
     } catch (IOException e) {
-      return ParseStatusUtils.getEmptyParse(e, getConf());
+      return new ParseStatus(e).getEmptyParseResult(content.getUrl(), getConf());
     } catch (DOMException e) {
-      return ParseStatusUtils.getEmptyParse(e, getConf());
+      return new ParseStatus(e).getEmptyParseResult(content.getUrl(), getConf());
     } catch (SAXException e) {
-      return ParseStatusUtils.getEmptyParse(e, getConf());
+      return new ParseStatus(e).getEmptyParseResult(content.getUrl(), getConf());
     } catch (Exception e) {
       e.printStackTrace(LogUtil.getWarnStream(LOG));
-      return ParseStatusUtils.getEmptyParse(e, getConf());
-    }
-
+      return new ParseStatus(e).getEmptyParseResult(content.getUrl(), getConf());
+    }
+      
     // get meta directives
     HTMLMetaProcessor.getMetaTags(metaTags, root, base);
     if (LOG.isTraceEnabled()) {
@@ -208,7 +163,7 @@
     }
     // check meta directives
     if (!metaTags.getNoIndex()) {               // okay to index
-      StringBuilder sb = new StringBuilder();
+      StringBuffer sb = new StringBuffer();
       if (LOG.isTraceEnabled()) { LOG.trace("Getting text..."); }
       utils.getText(sb, root);          // extract text
       text = sb.toString();
@@ -217,7 +172,7 @@
       utils.getTitle(sb, root);         // extract title
       title = sb.toString().trim();
     }
-
+      
     if (!metaTags.getNoFollow()) {              // okay to follow links
       ArrayList<Outlink> l = new ArrayList<Outlink>();   // extract outlinks
       URL baseTag = utils.getBase(root);
@@ -225,27 +180,30 @@
       utils.getOutlinks(baseTag!=null?baseTag:base, l, root);
       outlinks = l.toArray(new Outlink[l.size()]);
       if (LOG.isTraceEnabled()) {
-        LOG.trace("found "+outlinks.length+" outlinks in "+ url);
+        LOG.trace("found "+outlinks.length+" outlinks in "+content.getUrl());
       }
     }
-
-    ParseStatus status = new ParseStatus();
-    status.setMajorCode(ParseStatusCodes.SUCCESS);
+    
+    ParseStatus status = new ParseStatus(ParseStatus.SUCCESS);
     if (metaTags.getRefresh()) {
-      status.setMinorCode(ParseStatusCodes.SUCCESS_REDIRECT);
-      status.addToArgs(new Utf8(metaTags.getRefreshHref().toString()));
-      status.addToArgs(new Utf8(Integer.toString(metaTags.getRefreshTime())));
-    }
-
-    Parse parse = new Parse(text, title, outlinks, status);
-    parse = htmlParseFilters.filter(url, page, parse, metaTags, root);
-
+      status.setMinorCode(ParseStatus.SUCCESS_REDIRECT);
+      status.setArgs(new String[] {metaTags.getRefreshHref().toString(),
+        Integer.toString(metaTags.getRefreshTime())});      
+    }
+    ParseData parseData = new ParseData(status, title, outlinks,
+                                        content.getMetadata(), metadata);
+    ParseResult parseResult = ParseResult.createParseResult(content.getUrl(), 
+                                                 new ParseImpl(text, parseData));
+
+    // run filters on parse
+    ParseResult filteredParse = this.htmlParseFilters.filter(content, parseResult, 
+                                                             metaTags, root);
     if (metaTags.getNoCache()) {             // not okay to cache
-      page.putToMetadata(new Utf8(Nutch.CACHING_FORBIDDEN_KEY),
-          ByteBuffer.wrap(Bytes.toBytes(cachingPolicy)));
-    }
-
-    return parse;
+      for (Map.Entry<org.apache.hadoop.io.Text, Parse> entry : filteredParse) 
+        entry.getValue().getData().getParseMeta().set(Nutch.CACHING_FORBIDDEN_KEY, 
+                                                      cachingPolicy);
+    }
+    return filteredParse;
   }
 
   private DocumentFragment parse(InputSource input) throws Exception {
@@ -253,7 +211,7 @@
       return parseTagSoup(input);
     else return parseNeko(input);
   }
-
+  
   private DocumentFragment parseTagSoup(InputSource input) throws Exception {
     HTMLDocumentImpl doc = new HTMLDocumentImpl();
     DocumentFragment frag = doc.createDocumentFragment();
@@ -266,22 +224,22 @@
     reader.parse(input);
     return frag;
   }
-
+  
   private DocumentFragment parseNeko(InputSource input) throws Exception {
     DOMFragmentParser parser = new DOMFragmentParser();
     try {
       parser.setFeature("http://cyberneko.org/html/features/augmentations",
-          true);
+              true);
       parser.setProperty("http://cyberneko.org/html/properties/default-encoding",
-          defaultCharEncoding);
+              defaultCharEncoding);
       parser.setFeature("http://cyberneko.org/html/features/scanner/ignore-specified-charset",
-          true);
+              true);
       parser.setFeature("http://cyberneko.org/html/features/balance-tags/ignore-outside-content",
-          false);
+              false);
       parser.setFeature("http://cyberneko.org/html/features/balance-tags/document-fragment",
-          true);
+              true);
       parser.setFeature("http://cyberneko.org/html/features/report-errors",
-          LOG.isTraceEnabled());
+              LOG.isTraceEnabled());
     } catch (SAXException e) {}
     // convert Document to DocumentFragment
     HTMLDocumentImpl doc = new HTMLDocumentImpl();
@@ -290,7 +248,7 @@
     DocumentFragment frag = doc.createDocumentFragment();
     parser.parse(input, frag);
     res.appendChild(frag);
-
+    
     try {
       while(true) {
         frag = doc.createDocumentFragment();
@@ -304,27 +262,7 @@
     } catch (Exception x) { x.printStackTrace(LogUtil.getWarnStream(LOG));};
     return res;
   }
-
-  public void setConf(Configuration conf) {
-    this.conf = conf;
-    this.htmlParseFilters = new ParseFilters(getConf());
-    this.parserImpl = getConf().get("parser.html.impl", "neko");
-    this.defaultCharEncoding = getConf().get(
-        "parser.character.encoding.default", "windows-1252");
-    this.utils = new DOMContentUtils(conf);
-    this.cachingPolicy = getConf().get("parser.caching.forbidden.policy",
-        Nutch.CACHING_FORBIDDEN_CONTENT);
-  }
-
-  public Configuration getConf() {
-    return this.conf;
-  }
-
-  @Override
-  public Collection<WebPage.Field> getFields() {
-    return FIELDS;
-  }
-
+  
   public static void main(String[] args) throws Exception {
     //LOG.setLevel(Level.FINE);
     String name = args[0];
@@ -336,15 +274,26 @@
     Configuration conf = NutchConfiguration.create();
     HtmlParser parser = new HtmlParser();
     parser.setConf(conf);
-    WebPage page = new WebPage();
-    page.setBaseUrl(new Utf8(url));
-    page.setContent(ByteBuffer.wrap(bytes));
-    page.setContentType(new Utf8("text/html"));
-    Parse parse = parser.getParse(url, page);
-    System.out.println("title: "+parse.getTitle());
+    Parse parse = parser.getParse(
+            new Content(url, url, bytes, "text/html", new Metadata(), conf)).get(url);
+    System.out.println("data: "+parse.getData());
+
     System.out.println("text: "+parse.getText());
-    System.out.println("outlinks: " + Arrays.toString(parse.getOutlinks()));
-
-  }
-
+    
+  }
+
+  public void setConf(Configuration conf) {
+    this.conf = conf;
+    this.htmlParseFilters = new HtmlParseFilters(getConf());
+    this.parserImpl = getConf().get("parser.html.impl", "neko");
+    this.defaultCharEncoding = getConf().get(
+        "parser.character.encoding.default", "windows-1252");
+    this.utils = new DOMContentUtils(conf);
+    this.cachingPolicy = getConf().get("parser.caching.forbidden.policy",
+        Nutch.CACHING_FORBIDDEN_CONTENT);
+  }
+
+  public Configuration getConf() {
+    return this.conf;
+  }
 }