--- conflicted
+++ resolved
@@ -19,8 +19,8 @@
 // JDK imports
 import java.io.FileInputStream;
 import java.io.FileReader;
+import java.io.LineNumberReader;
 import java.io.IOException;
-import java.io.LineNumberReader;
 import java.net.URL;
 import java.net.URLDecoder;
 import java.util.ArrayList;
@@ -28,22 +28,17 @@
 import java.util.Hashtable;
 import java.util.StringTokenizer;
 
-<<<<<<< HEAD
-import org.slf4j.Logger;
-import org.slf4j.LoggerFactory;
-=======
 // Commons Logging imports
 import org.slf4j.Logger;
 import org.slf4j.LoggerFactory;
 // Nutch imports
 import org.apache.hadoop.conf.Configuration;
->>>>>>> caa378ba
 import org.apache.hadoop.conf.Configurable;
-import org.apache.hadoop.conf.Configuration;
+import org.apache.hadoop.io.Text;
+import org.apache.nutch.crawl.CrawlDatum;
 import org.apache.nutch.net.protocols.Response;
 import org.apache.nutch.protocol.ProtocolException;
 import org.apache.nutch.protocol.RobotRules;
-import org.apache.nutch.storage.WebPage;
 
 
 /**
@@ -56,34 +51,29 @@
  * @author Doug Cutting
  */
 public class RobotRulesParser implements Configurable {
-<<<<<<< HEAD
-
-=======
   
->>>>>>> caa378ba
   public static final Logger LOG = LoggerFactory.getLogger(RobotRulesParser.class);
 
   private boolean allowForbidden = false;
 
-  private static final Hashtable<String, RobotRules> CACHE =
-    new Hashtable<String, RobotRules>();
-
+  private static final Hashtable CACHE = new Hashtable();
+  
   private static final String CHARACTER_ENCODING= "UTF-8";
   private static final int NO_PRECEDENCE= Integer.MAX_VALUE;
-
+    
   private static final RobotRuleSet EMPTY_RULES= new RobotRuleSet();
 
   private static RobotRuleSet FORBID_ALL_RULES = getForbidAllRules();
 
   private Configuration conf;
-  private HashMap<String, Integer> robotNames;
+  private HashMap robotNames;
 
   /**
    * This class holds the rules which were parsed from a robots.txt
    * file, and can test paths against those rules.
    */
   public static class RobotRuleSet implements RobotRules {
-    ArrayList<RobotsEntry> tmpEntries = new ArrayList<RobotsEntry>();
+    ArrayList tmpEntries = new ArrayList();
     RobotsEntry[] entries = null;
     long expireTime;
     long crawlDelay = -1;
@@ -95,8 +85,8 @@
       boolean allowed;
 
       RobotsEntry(String prefix, boolean allowed) {
-        this.prefix = prefix;
-        this.allowed = allowed;
+        this.prefix= prefix;
+        this.allowed= allowed;
       }
     }
 
@@ -104,12 +94,12 @@
      */
     private void addPrefix(String prefix, boolean allow) {
       if (tmpEntries == null) {
-        tmpEntries = new ArrayList<RobotsEntry>();
+        tmpEntries= new ArrayList();
         if (entries != null) {
-          for (int i = 0; i < entries.length; i++)
+          for (int i= 0; i < entries.length; i++) 
             tmpEntries.add(entries[i]);
         }
-        entries = null;
+        entries= null;
       }
 
       tmpEntries.add(new RobotsEntry(prefix, allow));
@@ -119,7 +109,7 @@
      */
     private void clearPrefixes() {
       if (tmpEntries == null) {
-        tmpEntries = new ArrayList<RobotsEntry>();
+        tmpEntries= new ArrayList();
         entries= null;
       } else {
         tmpEntries.clear();
@@ -146,14 +136,14 @@
     public long getCrawlDelay() {
       return crawlDelay;
     }
-
+    
     /**
      * Set Crawl-Delay, in milliseconds
      */
     public void setCrawlDelay(long crawlDelay) {
       this.crawlDelay = crawlDelay;
     }
-
+    
     /**
      *  Returns <code>false</code> if the <code>robots.txt</code> file
      *  prohibits us from accessing the given <code>url</code>, or
@@ -166,23 +156,24 @@
       }
       return isAllowed(path);
     }
-
-    /**
+    
+    /** 
      *  Returns <code>false</code> if the <code>robots.txt</code> file
      *  prohibits us from accessing the given <code>path</code>, or
      *  <code>true</code> otherwise.
-     */
+     */ 
     public boolean isAllowed(String path) {
       try {
         path= URLDecoder.decode(path, CHARACTER_ENCODING);
       } catch (Exception e) {
-        // just ignore it- we can still try to match
+        // just ignore it- we can still try to match 
         // path prefixes
       }
-
+      
       if (entries == null) {
         entries= new RobotsEntry[tmpEntries.size()];
-        entries= tmpEntries.toArray(entries);
+        entries= (RobotsEntry[]) 
+          tmpEntries.toArray(entries);
         tmpEntries= null;
       }
 
@@ -199,15 +190,14 @@
 
     /**
      */
-    @Override
     public String toString() {
       isAllowed("x");  // force String[] representation
       StringBuffer buf= new StringBuffer();
-      for (int i= 0; i < entries.length; i++)
+      for (int i= 0; i < entries.length; i++) 
         if (entries[i].allowed)
           buf.append("Allow: " + entries[i].prefix
                      + System.getProperty("line.separator"));
-        else
+        else 
           buf.append("Disallow: " + entries[i].prefix
                      + System.getProperty("line.separator"));
       return buf.toString();
@@ -233,34 +223,14 @@
     // Grab the agent names we advertise to robots files.
     //
     String agentName = conf.get("http.agent.name");
-    if (null == agentName) {
-      throw new RuntimeException("Agent name not configured!");
-    }
     String agentNames = conf.get("http.robots.agents");
     StringTokenizer tok = new StringTokenizer(agentNames, ",");
-    ArrayList<String> agents = new ArrayList<String>();
+    ArrayList agents = new ArrayList();
     while (tok.hasMoreTokens()) {
       agents.add(tok.nextToken().trim());
     }
 
-    //
-    // If there are no agents for robots-parsing, use our
-    // default agent-string.  If both are present, our agent-string
-    // should be the first one we advertise to robots-parsing.
-    //
-    if (agents.size() == 0) {
-      agents.add(agentName);
-      if (LOG.isErrorEnabled()) {
-        LOG.error("No agents listed in 'http.robots.agents' property!");
-      }
-    } else if (!(agents.get(0)).equalsIgnoreCase(agentName)) {
-      agents.add(0, agentName);
-      if (LOG.isErrorEnabled()) {
-        LOG.error("Agent we advertise (" + agentName
-                + ") not listed first in 'http.robots.agents' property!");
-      }
-    }
-    setRobotNames(agents.toArray(new String[agents.size()]));
+    setRobotNames((String[]) agents.toArray(new String[agents.size()]));
   }
 
   public Configuration getConf() {
@@ -272,7 +242,7 @@
    * ---------------------------------- */
 
   private void setRobotNames(String[] robotNames) {
-    this.robotNames= new HashMap<String, Integer>();
+    this.robotNames= new HashMap();
     for (int i= 0; i < robotNames.length; i++) {
       this.robotNames.put(robotNames[i].toLowerCase(), new Integer(i));
     }
@@ -291,7 +261,7 @@
    *  will be used.
    */
   RobotRulesParser(String[] robotNames) {
-    setRobotNames(robotNames);
+    setRobotNames(robotNames); 
   }
 
   /**
@@ -299,7 +269,7 @@
    * rules parsed from the supplied <code>robotContent</code>.
    */
   RobotRuleSet parseRules(byte[] robotContent) {
-    if (robotContent == null)
+    if (robotContent == null) 
       return EMPTY_RULES;
 
     String content= new String (robotContent);
@@ -320,11 +290,11 @@
 
       // trim out comments and whitespace
       int hashPos= line.indexOf("#");
-      if (hashPos >= 0)
+      if (hashPos >= 0) 
         line= line.substring(0, hashPos);
       line= line.trim();
 
-      if ( (line.length() >= 11)
+      if ( (line.length() >= 11) 
            && (line.substring(0, 11).equalsIgnoreCase("User-agent:")) ) {
 
         if (doneAgents) {
@@ -346,7 +316,7 @@
           // for each agent listed, see if it's us:
           String agentName= agentTokenizer.nextToken().toLowerCase();
 
-          Integer precedenceInt= robotNames.get(agentName);
+          Integer precedenceInt= (Integer) robotNames.get(agentName);
 
           if (precedenceInt != null) {
             int precedence= precedenceInt.intValue();
@@ -356,7 +326,7 @@
           }
         }
 
-        if (currentPrecedence < bestPrecedenceSoFar)
+        if (currentPrecedence < bestPrecedenceSoFar) 
           addRules= true;
 
       } else if ( (line.length() >= 9)
@@ -388,7 +358,7 @@
         String path= line.substring(line.indexOf(":") + 1);
         path= path.trim();
 
-        if (path.length() == 0) {
+        if (path.length() == 0) { 
           // "empty rule"- treat same as empty disallow
           if (addRules)
             currentRules.clearPrefixes();
@@ -419,7 +389,7 @@
       bestRulesSoFar= currentRules;
     }
 
-    if (bestPrecedenceSoFar == NO_PRECEDENCE)
+    if (bestPrecedenceSoFar == NO_PRECEDENCE) 
       return EMPTY_RULES;
     return bestRulesSoFar;
   }
@@ -444,17 +414,17 @@
     rules.addPrefix("", false);
     return rules;
   }
-
-  public RobotRuleSet getRobotRulesSet(HttpBase http, String url) {
+  
+  public RobotRuleSet getRobotRulesSet(HttpBase http, Text url) {
     URL u = null;
     try {
-      u = new URL(url);
+      u = new URL(url.toString());
     } catch (Exception e) {
       return EMPTY_RULES;
     }
     return getRobotRulesSet(http, u);
   }
-
+  
   private RobotRuleSet getRobotRulesSet(HttpBase http, URL url) {
 
     String host = url.getHost().toLowerCase(); // normalize to lower case
@@ -462,13 +432,13 @@
     RobotRuleSet robotRules = (RobotRuleSet)CACHE.get(host);
 
     boolean cacheRule = true;
-
+    
     if (robotRules == null) {                     // cache miss
       URL redir = null;
       if (LOG.isTraceEnabled()) { LOG.trace("cache miss " + url); }
       try {
         Response response = http.getResponse(new URL(url, "/robots.txt"),
-                                             new WebPage(), true);
+                                             new CrawlDatum(), true);
         // try one level of redirection ?
         if (response.getCode() == 301 || response.getCode() == 302) {
           String redirection = response.getHeader("Location");
@@ -483,8 +453,8 @@
             } else {
               redir = new URL(redirection);
             }
-
-            response = http.getResponse(redir, new WebPage(), true);
+            
+            response = http.getResponse(redir, new CrawlDatum(), true);
           }
         }
 
@@ -495,7 +465,7 @@
         else if (response.getCode() >= 500) {
           cacheRule = false;
           robotRules = EMPTY_RULES;
-        }else
+        }else                                        
           robotRules = EMPTY_RULES;                 // use default rules
       } catch (Throwable t) {
         if (LOG.isInfoEnabled()) {
@@ -525,7 +495,7 @@
 
     return getRobotRulesSet(http, url).isAllowed(path);
   }
-
+  
   public long getCrawlDelay(HttpBase http, URL url)
       throws ProtocolException, IOException {
     return getRobotRulesSet(http, url).getCrawlDelay();
@@ -545,17 +515,17 @@
       System.out.println("against the rules.");
       System.exit(-1);
     }
-    try {
-      FileInputStream robotsIn = new FileInputStream(argv[0]);
-      LineNumberReader testsIn = new LineNumberReader(new FileReader(argv[1]));
-      String[] robotNames = new String[argv.length - 2];
-
-      for (int i= 0; i < argv.length - 2; i++)
-        robotNames[i] = argv[i+2];
-
-      ArrayList<byte[]> bufs = new ArrayList<byte[]>();
-      byte[] buf = new byte[BUFSIZE];
-      int totBytes = 0;
+    try { 
+      FileInputStream robotsIn= new FileInputStream(argv[0]);
+      LineNumberReader testsIn= new LineNumberReader(new FileReader(argv[1]));
+      String[] robotNames= new String[argv.length - 2];
+
+      for (int i= 0; i < argv.length - 2; i++) 
+        robotNames[i]= argv[i+2];
+
+      ArrayList bufs= new ArrayList();
+      byte[] buf= new byte[BUFSIZE];
+      int totBytes= 0;
 
       int rsize= robotsIn.read(buf);
       while (rsize >= 0) {
@@ -572,28 +542,28 @@
       }
 
       byte[] robotsBytes= new byte[totBytes];
-      int pos = 0;
-
-      for (int i = 0; i < bufs.size(); i++) {
-        byte[] currBuf = bufs.get(i);
-        int currBufLen = currBuf.length;
+      int pos= 0;
+
+      for (int i= 0; i < bufs.size(); i++) {
+        byte[] currBuf= (byte[]) bufs.get(i);
+        int currBufLen= currBuf.length;
         System.arraycopy(currBuf, 0, robotsBytes, pos, currBufLen);
         pos+= currBufLen;
       }
 
-      RobotRulesParser parser =
+      RobotRulesParser parser= 
         new RobotRulesParser(robotNames);
       RobotRuleSet rules= parser.parseRules(robotsBytes);
       System.out.println("Rules:");
       System.out.println(rules);
       System.out.println();
 
-      String testPath = testsIn.readLine().trim();
+      String testPath= testsIn.readLine().trim();
       while (testPath != null) {
-        System.out.println( (rules.isAllowed(testPath) ?
+        System.out.println( (rules.isAllowed(testPath) ? 
                              "allowed" : "not allowed")
                             + ":\t" + testPath);
-        testPath = testsIn.readLine();
+        testPath= testsIn.readLine();
       }
 
     } catch (Exception e) {
