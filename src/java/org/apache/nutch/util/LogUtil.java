--- conflicted
+++ resolved
@@ -42,24 +42,15 @@
   private static Method WARN  = null;
   private static Method ERROR = null;
   private static Method FATAL = null;
-  
+
   static {
     try {
-<<<<<<< HEAD
-      TRACE = Logger.class.getMethod("trace", new Class[] { String.class });
-      DEBUG = Logger.class.getMethod("debug", new Class[] { String.class });
-      INFO  = Logger.class.getMethod("info",  new Class[] { String.class });
-      WARN  = Logger.class.getMethod("warn",  new Class[] { String.class });
-      ERROR = Logger.class.getMethod("error", new Class[] { String.class });
-      FATAL = Logger.class.getMethod("error", new Class[] { String.class });
-=======
       TRACE = Logger.class.getMethod("trace", new Class[] { Object.class });
       DEBUG = Logger.class.getMethod("debug", new Class[] { Object.class });
       INFO  = Logger.class.getMethod("info",  new Class[] { Object.class });
       WARN  = Logger.class.getMethod("warn",  new Class[] { Object.class });
       ERROR = Logger.class.getMethod("error", new Class[] { Object.class });
       FATAL = Logger.class.getMethod("error", new Class[] { Object.class });
->>>>>>> caa378ba
     } catch(Exception e) {
       if (LOG.isErrorEnabled()) {
         LOG.error("Cannot init log methods", e);
