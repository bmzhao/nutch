/**
 * Licensed to the Apache Software Foundation (ASF) under one or more
 * contributor license agreements.  See the NOTICE file distributed with
 * this work for additional information regarding copyright ownership.
 * The ASF licenses this file to You under the Apache License, Version 2.0
 * (the "License"); you may not use this file except in compliance with
 * the License.  You may obtain a copy of the License at
 *
 *     http://www.apache.org/licenses/LICENSE-2.0
 *
 * Unless required by applicable law or agreed to in writing, software
 * distributed under the License is distributed on an "AS IS" BASIS,
 * WITHOUT WARRANTIES OR CONDITIONS OF ANY KIND, either express or implied.
 * See the License for the specific language governing permissions and
 * limitations under the License.
 */
package org.apache.nutch.parse;

// Commons Logging imports
<<<<<<< HEAD

=======
import java.net.MalformedURLException;
import java.net.URL;
import java.nio.ByteBuffer;
>>>>>>> fc6a7f5e
import java.util.concurrent.FutureTask;
import java.util.concurrent.TimeUnit;
import java.util.concurrent.TimeoutException;

<<<<<<< HEAD
import org.apache.commons.logging.Log;
import org.apache.commons.logging.LogFactory;
import org.apache.hadoop.conf.Configuration;
import org.apache.nutch.protocol.Content;

=======
import org.apache.avro.util.Utf8;
import org.apache.commons.logging.Log;
import org.apache.commons.logging.LogFactory;
import org.apache.hadoop.conf.Configuration;
import org.apache.hadoop.conf.Configured;
import org.apache.hadoop.util.StringUtils;
import org.apache.nutch.crawl.CrawlStatus;
import org.apache.nutch.crawl.Signature;
import org.apache.nutch.crawl.SignatureFactory;
import org.apache.nutch.crawl.URLWebPage;
import org.apache.nutch.fetcher.FetcherJob;
import org.apache.nutch.net.URLFilterException;
import org.apache.nutch.net.URLFilters;
import org.apache.nutch.net.URLNormalizers;
import org.apache.nutch.storage.Mark;
import org.apache.nutch.storage.ParseStatus;
import org.apache.nutch.storage.WebPage;
import org.apache.nutch.util.TableUtil;
import org.apache.nutch.util.URLUtil;
>>>>>>> fc6a7f5e

/**
 * A Utility class containing methods to simply perform parsing utilities such
 * as iterating through a preferred list of {@link Parser}s to obtain
 * {@link Parse} objects.
 *
 * @author mattmann
 * @author J&eacute;r&ocirc;me Charron
 * @author S&eacute;bastien Le Callonnec
 */
public class ParseUtil extends Configured {

  /* our log stream */
  public static final Log LOG = LogFactory.getLog(ParseUtil.class);

  private Configuration conf;

  private Signature sig;
  private URLFilters filters;
  private URLNormalizers normalizers;
  private int maxOutlinks;
  private boolean ignoreExternalLinks;
  private ParserFactory parserFactory;
  /** Parser timeout set to 30 sec by default. Set -1 to deactivate **/
  private int MAX_PARSE_TIME = 30;
<<<<<<< HEAD
  
=======
>>>>>>> fc6a7f5e
  /**
   *
   * @param conf
   */
  public ParseUtil(Configuration conf) {
<<<<<<< HEAD
    this.parserFactory = new ParserFactory(conf);
    MAX_PARSE_TIME=conf.getInt("parser.timeout", 30);
=======
    super(conf);
    setConf(conf);
>>>>>>> fc6a7f5e
  }

  @Override
  public Configuration getConf() {
    return conf;
  }

  @Override
  public void setConf(Configuration conf) {
    this.conf = conf;
    parserFactory = new ParserFactory(conf);
    MAX_PARSE_TIME=conf.getInt("parser.timeout", 30);
    sig = SignatureFactory.getSignature(conf);
    filters = new URLFilters(conf);
    normalizers = new URLNormalizers(conf, URLNormalizers.SCOPE_OUTLINK);
    int maxOutlinksPerPage = conf.getInt("db.max.outlinks.per.page", 100);
    maxOutlinks = (maxOutlinksPerPage < 0) ? Integer.MAX_VALUE : maxOutlinksPerPage;
    ignoreExternalLinks = conf.getBoolean("db.ignore.external.links", false);
  }

  /**
   * Performs a parse by iterating through a List of preferred {@link Parser}s
   * until a successful parse is performed and a {@link Parse} object is
   * returned. If the parse is unsuccessful, a message is logged to the
   * <code>WARNING</code> level, and an empty parse is returned.
   *
   * @throws ParseException If no suitable parser is found to perform the parse.
   */
  public Parse parse(String url, WebPage page) throws ParseException {
    Parser[] parsers = null;

    String contentType = TableUtil.toString(page.getContentType());

    try {
      parsers = this.parserFactory.getParsers(contentType, url);
    } catch (ParserNotFound e) {
      LOG.warn("No suitable parser found when trying to parse content " + url +
          " of type " + contentType);
      throw new ParseException(e.getMessage());
    }

    for (int i=0; i<parsers.length; i++) {
      if (LOG.isDebugEnabled()) {
        LOG.debug("Parsing [" + url + "] with [" + parsers[i] + "]");
      }
      Parse parse = null;
      
      if (MAX_PARSE_TIME!=-1)
    	  parse = runParser(parsers[i], url, page);
      else 
    	  parse = parsers[i].getParse(url, page);
      
      if (parse!=null && ParseStatusUtils.isSuccess(parse.getParseStatus())) {
        return parse;
      }
<<<<<<< HEAD
      if (MAX_PARSE_TIME!=-1)
      	parseResult = runParser(parsers[i], content);
      else 
      	parseResult = parsers[i].getParse(content);

      if (parseResult != null && !parseResult.isEmpty())
        return parseResult;
    }
   
    if (LOG.isWarnEnabled()) { 
      LOG.warn("Unable to successfully parse content " + content.getUrl() +
               " of type " + content.getContentType());
    }
    return new ParseStatus(new ParseException("Unable to successfully parse content")).getEmptyParseResult(content.getUrl(), null);
=======
    }

    LOG.warn("Unable to successfully parse content " + url +
        " of type " + contentType);
    return ParseStatusUtils.getEmptyParse(new ParseException("Unable to successfully parse content"), null);
  }
  
  private Parse runParser(Parser p, String url, WebPage page) {
	  ParseCallable pc = new ParseCallable(p, page, url);
	  FutureTask<Parse> task = new FutureTask<Parse>(pc);
	  Parse res = null;
	  Thread t = new Thread(task);
	  t.start();
	  try {
		  res = task.get(MAX_PARSE_TIME, TimeUnit.SECONDS);
	  } catch (TimeoutException e) {
		  LOG.warn("TIMEOUT parsing " + url + " with " + p);
	  } catch (Exception e) {
		  task.cancel(true);
		  res = null;
		  t.interrupt();
	  } finally {
		  t = null;
		  pc = null;
	  }
	  return res;
>>>>>>> fc6a7f5e
  }

  /**
   * Parses given web page and stores parsed content within page. Returns
   * a pair of <String, WebPage> if a meta-redirect is discovered
   * @param key
   * @param page
   * @return newly-discovered webpage (via a meta-redirect)
   */
  public URLWebPage process(String key, WebPage page) {
    URLWebPage redirectedPage = null;
    String url = TableUtil.unreverseUrl(key);
    byte status = (byte) page.getStatus();
    if (status != CrawlStatus.STATUS_FETCHED) {
      if (LOG.isDebugEnabled()) {
        LOG.debug("Skipping " + url + " as status is: " + CrawlStatus.getName(status));
      }
      return redirectedPage;
    }
<<<<<<< HEAD
    
    ParseResult parseResult = null;
    if (MAX_PARSE_TIME!=-1)
    	parseResult = runParser(p, content);
    else 
    	parseResult = p.getParse(content);
    if (parseResult != null && !parseResult.isEmpty()) {
      return parseResult;
    } else {
      if (LOG.isWarnEnabled()) {
        LOG.warn("Unable to successfully parse content " + content.getUrl() +
            " of type " + content.getContentType());
      }  
      return new ParseStatus(new ParseException("Unable to successfully parse content")).getEmptyParseResult(content.getUrl(), null);
    }
  }

  private ParseResult runParser(Parser p, Content content) {
    ParseCallable pc = new ParseCallable(p, content);
    FutureTask<ParseResult> task = new FutureTask<ParseResult>(pc);
    ParseResult res = null;
    Thread t = new Thread(task);
    t.start();
    try {
      res = task.get(MAX_PARSE_TIME, TimeUnit.SECONDS);
    } catch (TimeoutException e) {
      LOG.warn("TIMEOUT parsing " + content.getUrl() + " with " + p);
    } catch (Exception e) {
      task.cancel(true);
      res = null;
      t.interrupt();
    } finally {
      t = null;
      pc = null;
    }
    return res;
  }
  
=======

    Parse parse;
    try {
      parse = parse(url, page);
    } catch (final Exception e) {
      LOG.warn("Error parsing: " + url + ": " + StringUtils.stringifyException(e));
      return redirectedPage;
    }

    if (parse == null) {
      return redirectedPage;
    }

    final byte[] signature = sig.calculate(page);

    org.apache.nutch.storage.ParseStatus pstatus = parse.getParseStatus();
    page.setParseStatus(pstatus);
    if (ParseStatusUtils.isSuccess(pstatus)) {
      if (pstatus.getMinorCode() == ParseStatusCodes.SUCCESS_REDIRECT) {
        String newUrl = ParseStatusUtils.getMessage(pstatus);
        int refreshTime = Integer.parseInt(ParseStatusUtils.getArg(pstatus, 1));
        try {
          newUrl = normalizers.normalize(newUrl, URLNormalizers.SCOPE_FETCHER);
          newUrl = filters.filter(newUrl);
        } catch (URLFilterException e) {
          return redirectedPage; // TODO: is this correct
        } catch (MalformedURLException e) {
          return redirectedPage;
        }
        if (newUrl == null || newUrl.equals(url)) {
          String reprUrl = URLUtil.chooseRepr(url, newUrl,
              refreshTime < FetcherJob.PERM_REFRESH_TIME);
          WebPage newWebPage = new WebPage();
          page.setReprUrl(new Utf8(reprUrl));
          page.putToMetadata(FetcherJob.REDIRECT_DISCOVERED, TableUtil.YES_VAL);
          redirectedPage = new URLWebPage(reprUrl, newWebPage);
        }
      } else {
        page.setText(new Utf8(parse.getText()));
        page.setTitle(new Utf8(parse.getTitle()));
        ByteBuffer prevSig = page.getSignature();
        if (prevSig != null) {
          page.setPrevSignature(prevSig);
        }
        page.setSignature(ByteBuffer.wrap(signature));
        if (page.getOutlinks() != null) {
          page.getOutlinks().clear();
        }
        final Outlink[] outlinks = parse.getOutlinks();
        final int count = 0;
        String fromHost;
        if (ignoreExternalLinks) {
          try {
            fromHost = new URL(url).getHost().toLowerCase();
          } catch (final MalformedURLException e) {
            fromHost = null;
          }
        } else {
          fromHost = null;
        }
        for (int i = 0; count < maxOutlinks && i < outlinks.length; i++) {
          String toUrl = outlinks[i].getToUrl();
          try {
            toUrl = normalizers.normalize(toUrl, URLNormalizers.SCOPE_OUTLINK);
            toUrl = filters.filter(toUrl);
          } catch (final URLFilterException e) {
            continue;
          }
          catch (MalformedURLException e2){
            continue;
          }
          if (toUrl == null) {
            continue;
          }
          String toHost;
          if (ignoreExternalLinks) {
            try {
              toHost = new URL(toUrl).getHost().toLowerCase();
            } catch (final MalformedURLException e) {
              toHost = null;
            }
            if (toHost == null || !toHost.equals(fromHost)) { // external links
              continue; // skip it
            }
          }

          page.putToOutlinks(new Utf8(toUrl), new Utf8(outlinks[i].getAnchor()));
        }
        Mark.PARSE_MARK.putMark(page, Mark.FETCH_MARK.checkMark(page));
      }
    }
    return redirectedPage;
  }
>>>>>>> fc6a7f5e
}<|MERGE_RESOLUTION|>--- conflicted
+++ resolved
@@ -17,24 +17,13 @@
 package org.apache.nutch.parse;
 
 // Commons Logging imports
-<<<<<<< HEAD
-
-=======
 import java.net.MalformedURLException;
 import java.net.URL;
 import java.nio.ByteBuffer;
->>>>>>> fc6a7f5e
 import java.util.concurrent.FutureTask;
 import java.util.concurrent.TimeUnit;
 import java.util.concurrent.TimeoutException;
 
-<<<<<<< HEAD
-import org.apache.commons.logging.Log;
-import org.apache.commons.logging.LogFactory;
-import org.apache.hadoop.conf.Configuration;
-import org.apache.nutch.protocol.Content;
-
-=======
 import org.apache.avro.util.Utf8;
 import org.apache.commons.logging.Log;
 import org.apache.commons.logging.LogFactory;
@@ -54,7 +43,6 @@
 import org.apache.nutch.storage.WebPage;
 import org.apache.nutch.util.TableUtil;
 import org.apache.nutch.util.URLUtil;
->>>>>>> fc6a7f5e
 
 /**
  * A Utility class containing methods to simply perform parsing utilities such
@@ -80,22 +68,13 @@
   private ParserFactory parserFactory;
   /** Parser timeout set to 30 sec by default. Set -1 to deactivate **/
   private int MAX_PARSE_TIME = 30;
-<<<<<<< HEAD
-  
-=======
->>>>>>> fc6a7f5e
   /**
    *
    * @param conf
    */
   public ParseUtil(Configuration conf) {
-<<<<<<< HEAD
-    this.parserFactory = new ParserFactory(conf);
-    MAX_PARSE_TIME=conf.getInt("parser.timeout", 30);
-=======
     super(conf);
     setConf(conf);
->>>>>>> fc6a7f5e
   }
 
   @Override
@@ -151,22 +130,6 @@
       if (parse!=null && ParseStatusUtils.isSuccess(parse.getParseStatus())) {
         return parse;
       }
-<<<<<<< HEAD
-      if (MAX_PARSE_TIME!=-1)
-      	parseResult = runParser(parsers[i], content);
-      else 
-      	parseResult = parsers[i].getParse(content);
-
-      if (parseResult != null && !parseResult.isEmpty())
-        return parseResult;
-    }
-   
-    if (LOG.isWarnEnabled()) { 
-      LOG.warn("Unable to successfully parse content " + content.getUrl() +
-               " of type " + content.getContentType());
-    }
-    return new ParseStatus(new ParseException("Unable to successfully parse content")).getEmptyParseResult(content.getUrl(), null);
-=======
     }
 
     LOG.warn("Unable to successfully parse content " + url +
@@ -193,7 +156,6 @@
 		  pc = null;
 	  }
 	  return res;
->>>>>>> fc6a7f5e
   }
 
   /**
@@ -213,46 +175,6 @@
       }
       return redirectedPage;
     }
-<<<<<<< HEAD
-    
-    ParseResult parseResult = null;
-    if (MAX_PARSE_TIME!=-1)
-    	parseResult = runParser(p, content);
-    else 
-    	parseResult = p.getParse(content);
-    if (parseResult != null && !parseResult.isEmpty()) {
-      return parseResult;
-    } else {
-      if (LOG.isWarnEnabled()) {
-        LOG.warn("Unable to successfully parse content " + content.getUrl() +
-            " of type " + content.getContentType());
-      }  
-      return new ParseStatus(new ParseException("Unable to successfully parse content")).getEmptyParseResult(content.getUrl(), null);
-    }
-  }
-
-  private ParseResult runParser(Parser p, Content content) {
-    ParseCallable pc = new ParseCallable(p, content);
-    FutureTask<ParseResult> task = new FutureTask<ParseResult>(pc);
-    ParseResult res = null;
-    Thread t = new Thread(task);
-    t.start();
-    try {
-      res = task.get(MAX_PARSE_TIME, TimeUnit.SECONDS);
-    } catch (TimeoutException e) {
-      LOG.warn("TIMEOUT parsing " + content.getUrl() + " with " + p);
-    } catch (Exception e) {
-      task.cancel(true);
-      res = null;
-      t.interrupt();
-    } finally {
-      t = null;
-      pc = null;
-    }
-    return res;
-  }
-  
-=======
 
     Parse parse;
     try {
@@ -346,5 +268,4 @@
     }
     return redirectedPage;
   }
->>>>>>> fc6a7f5e
 }