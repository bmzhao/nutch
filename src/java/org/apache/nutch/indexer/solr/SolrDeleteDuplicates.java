--- conflicted
+++ resolved
@@ -20,32 +20,30 @@
 import java.io.DataOutput;
 import java.io.IOException;
 import java.net.MalformedURLException;
-import java.util.ArrayList;
+import java.text.SimpleDateFormat;
+import java.util.Iterator;
 import java.util.Date;
-import java.util.Iterator;
-<<<<<<< HEAD
-import java.util.List;
-=======
-import java.util.Date;
->>>>>>> caa378ba
 
 import org.slf4j.Logger;
 import org.slf4j.LoggerFactory;
 import org.apache.hadoop.conf.Configuration;
 import org.apache.hadoop.io.Text;
 import org.apache.hadoop.io.Writable;
-import org.apache.hadoop.mapreduce.InputFormat;
-import org.apache.hadoop.mapreduce.InputSplit;
-import org.apache.hadoop.mapreduce.Job;
-import org.apache.hadoop.mapreduce.JobContext;
-import org.apache.hadoop.mapreduce.Mapper;
-import org.apache.hadoop.mapreduce.RecordReader;
-import org.apache.hadoop.mapreduce.Reducer;
-import org.apache.hadoop.mapreduce.TaskAttemptContext;
-import org.apache.hadoop.mapreduce.lib.output.NullOutputFormat;
+import org.apache.hadoop.mapred.InputFormat;
+import org.apache.hadoop.mapred.InputSplit;
+import org.apache.hadoop.mapred.JobClient;
+import org.apache.hadoop.mapred.JobConf;
+import org.apache.hadoop.mapred.OutputCollector;
+import org.apache.hadoop.mapred.RecordReader;
+import org.apache.hadoop.mapred.Reducer;
+import org.apache.hadoop.mapred.Reporter;
+import org.apache.hadoop.mapred.lib.IdentityMapper;
+import org.apache.hadoop.mapred.lib.NullOutputFormat;
 import org.apache.hadoop.util.Tool;
 import org.apache.hadoop.util.ToolRunner;
 import org.apache.nutch.util.NutchConfiguration;
+import org.apache.nutch.util.NutchJob;
+import org.apache.nutch.util.TimingUtil;
 import org.apache.solr.client.solrj.SolrQuery;
 import org.apache.solr.client.solrj.SolrServer;
 import org.apache.solr.client.solrj.SolrServerException;
@@ -79,13 +77,13 @@
  * </li>
  * </ul>
  * 
- * Note that we assume that two documents in
+ * Note that unlike {@link DeleteDuplicates} we assume that two documents in
  * a solr index will never have the same URL. So this class only deals with
  * documents with <b>different</b> URLs but the same digest. 
  */
 public class SolrDeleteDuplicates
-extends Reducer<Text, SolrDeleteDuplicates.SolrRecord, Text, SolrDeleteDuplicates.SolrRecord>
-implements Tool {
+implements Reducer<Text, SolrDeleteDuplicates.SolrRecord, Text, SolrDeleteDuplicates.SolrRecord>,
+Tool {
 
   public static final Logger LOG = LoggerFactory.getLogger(SolrDeleteDuplicates.class);
 
@@ -100,6 +98,12 @@
     private String id;
 
     public SolrRecord() { }
+    
+    public SolrRecord(SolrRecord old) {
+	this.id = old.id;
+	this.boost = old.boost;
+	this.tstamp = old.tstamp;
+    }
 
     public SolrRecord(String id, float boost, long tstamp) {
       this.id = id;
@@ -127,14 +131,12 @@
       tstamp = buffer.getTime();
     }
 
-    @Override
     public void readFields(DataInput in) throws IOException {
       id = Text.readString(in);
       boost = in.readFloat();
       tstamp = in.readLong();
     }
 
-    @Override
     public void write(DataOutput out) throws IOException {
       Text.writeString(out, id);
       out.writeFloat(boost);
@@ -142,7 +144,7 @@
     } 
   }
 
-  public static class SolrInputSplit extends InputSplit {
+  public static class SolrInputSplit implements InputSplit {
 
     private int docBegin;
     private int numDocs;
@@ -158,87 +160,34 @@
       return docBegin;
     }
 
-    @Override
+    public int getNumDocs() {
+      return numDocs;
+    }
+
     public long getLength() throws IOException {
       return numDocs;
     }
 
-    @Override
     public String[] getLocations() throws IOException {
       return new String[] {} ;
     }
-  }
-  
-  public static class SolrRecordReader extends RecordReader<Text, SolrRecord> {
-
-    private int currentDoc = 0;
-    private int numDocs;
-    private Text text;
-    private SolrRecord record;
-    private SolrDocumentList solrDocs;
-    
-    public SolrRecordReader(SolrDocumentList solrDocs, int numDocs) {
-      this.solrDocs = solrDocs;
-      this.numDocs = numDocs;
-    }
-    
-    @Override
-    public void initialize(InputSplit split, TaskAttemptContext context)
-        throws IOException, InterruptedException {
-      text = new Text();
-      record = new SolrRecord();   
-    }
-
-    @Override
-    public void close() throws IOException { }
-
-    @Override
-    public float getProgress() throws IOException {
-      return currentDoc / (float) numDocs;
-    }
-
-    @Override
-    public Text getCurrentKey() throws IOException, InterruptedException {
-      return text;
-    }
-
-    @Override
-    public SolrRecord getCurrentValue() throws IOException,
-        InterruptedException {
-      return record;
-    }
-
-    @Override
-    public boolean nextKeyValue() throws IOException, InterruptedException {
-      if (currentDoc >= numDocs) {
-        return false;
-      }
-
-      SolrDocument doc = solrDocs.get(currentDoc);
-      String digest = (String) doc.getFieldValue(SolrConstants.DIGEST_FIELD);
-      text.set(digest);
-      record.readSolrDocument(doc);
-
-      currentDoc++;
-      return true;
-    }
-   
-  };
-
-<<<<<<< HEAD
-  public static class SolrInputFormat extends InputFormat<Text, SolrRecord> {
-    
-    @Override
-    public List<InputSplit> getSplits(JobContext context)
-    throws IOException, InterruptedException {
-      Configuration conf = context.getConfiguration();
-      int numSplits = context.getNumReduceTasks();
-      SolrServer solr = new CommonsHttpSolrServer(conf.get(SolrConstants.SERVER_URL));
-=======
+
+    public void readFields(DataInput in) throws IOException {
+      docBegin = in.readInt();
+      numDocs = in.readInt();
+    }
+
+    public void write(DataOutput out) throws IOException {
+      out.writeInt(docBegin);
+      out.writeInt(numDocs);
+    }
+  }
+
+  public static class SolrInputFormat implements InputFormat<Text, SolrRecord> {
+
     /** Return each index as a split. */
     public InputSplit[] getSplits(JobConf job, int numSplits) throws IOException {
       SolrServer solr = SolrUtils.getCommonsHttpSolrServer(job);
->>>>>>> caa378ba
 
       final SolrQuery solrQuery = new SolrQuery(SOLR_GET_ALL_QUERY);
       solrQuery.setFields(SolrConstants.ID_FIELD);
@@ -254,32 +203,24 @@
       int numResults = (int)response.getResults().getNumFound();
       int numDocsPerSplit = (numResults / numSplits); 
       int currentDoc = 0;
-      List<InputSplit> splits = new ArrayList<InputSplit>();
+      SolrInputSplit[] splits = new SolrInputSplit[numSplits];
       for (int i = 0; i < numSplits - 1; i++) {
-        splits.add(new SolrInputSplit(currentDoc, numDocsPerSplit));
+        splits[i] = new SolrInputSplit(currentDoc, numDocsPerSplit);
         currentDoc += numDocsPerSplit;
       }
-      splits.add(new SolrInputSplit(currentDoc, numResults - currentDoc));
+      splits[splits.length - 1] = new SolrInputSplit(currentDoc, numResults - currentDoc);
 
       return splits;
     }
 
-<<<<<<< HEAD
-    @Override
-    public RecordReader<Text, SolrRecord> createRecordReader(InputSplit split,
-        TaskAttemptContext context) throws IOException, InterruptedException {
-      Configuration conf = context.getConfiguration();
-      SolrServer solr = new CommonsHttpSolrServer(conf.get(SolrConstants.SERVER_URL));
-=======
     public RecordReader<Text, SolrRecord> getRecordReader(final InputSplit split,
         final JobConf job, 
         Reporter reporter)
         throws IOException {
 
       SolrServer solr = SolrUtils.getCommonsHttpSolrServer(job);
->>>>>>> caa378ba
       SolrInputSplit solrSplit = (SolrInputSplit) split;
-      final int numDocs = (int) solrSplit.getLength();
+      final int numDocs = solrSplit.getNumDocs();
       
       SolrQuery solrQuery = new SolrQuery(SOLR_GET_ALL_QUERY);
       solrQuery.setFields(SolrConstants.ID_FIELD, SolrConstants.BOOST_FIELD,
@@ -296,7 +237,43 @@
       }
 
       final SolrDocumentList solrDocs = response.getResults();
-      return new SolrRecordReader(solrDocs, numDocs);
+
+      return new RecordReader<Text, SolrRecord>() {
+
+        private int currentDoc = 0;
+
+        public void close() throws IOException { }
+
+        public Text createKey() {
+          return new Text();
+        }
+
+        public SolrRecord createValue() {
+          return new SolrRecord();
+        }
+
+        public long getPos() throws IOException {
+          return currentDoc;
+        }
+
+        public float getProgress() throws IOException {
+          return currentDoc / (float) numDocs;
+        }
+
+        public boolean next(Text key, SolrRecord value) throws IOException {
+          if (currentDoc >= numDocs) {
+            return false;
+          }
+
+          SolrDocument doc = solrDocs.get(currentDoc);
+          String digest = (String) doc.getFieldValue(SolrConstants.DIGEST_FIELD);
+          key.set(digest);
+          value.readSolrDocument(doc);
+
+          currentDoc++;
+          return true;
+        }    
+      };
     }
   }
 
@@ -310,63 +287,50 @@
 
   private UpdateRequest updateRequest = new UpdateRequest();
 
-  @Override
   public Configuration getConf() {
     return conf;
   }
 
-  @Override
   public void setConf(Configuration conf) {
     this.conf = conf;
   }
 
-  @Override
-  public void setup(Context job) throws IOException {
-    Configuration conf = job.getConfiguration();
+  public void configure(JobConf job) {
     try {
-<<<<<<< HEAD
-      solr = new CommonsHttpSolrServer(conf.get(SolrConstants.SERVER_URL));
-=======
       solr = SolrUtils.getCommonsHttpSolrServer(job);
       noCommit = job.getBoolean("noCommit", false);
->>>>>>> caa378ba
     } catch (MalformedURLException e) {
-      throw new IOException(e);
-    }
-  }
-
-
-  @Override
-  public void cleanup(Context context) throws IOException {
+      throw new RuntimeException(e);
+    }
+  }
+
+
+  public void close() throws IOException {
     try {
       if (numDeletes > 0) {
+        LOG.info("SolrDeleteDuplicates: deleting " + numDeletes + " duplicates");
         updateRequest.process(solr);
 
-<<<<<<< HEAD
-        solr.commit();
-=======
         if (!noCommit) {
           solr.commit();
         }
->>>>>>> caa378ba
       }
     } catch (SolrServerException e) {
       throw new IOException(e);
     }
   }
 
-  @Override
-  public void reduce(Text key, Iterable<SolrRecord> values, Context context)
+  public void reduce(Text key, Iterator<SolrRecord> values,
+      OutputCollector<Text, SolrRecord> output, Reporter reporter)
   throws IOException {
-    Iterator<SolrRecord> iterator = values.iterator();
-    SolrRecord recordToKeep = iterator.next();
-    while (iterator.hasNext()) {
-      SolrRecord solrRecord = iterator.next();
+    SolrRecord recordToKeep = new SolrRecord(values.next());
+    while (values.hasNext()) {
+      SolrRecord solrRecord = values.next();
       if (solrRecord.getBoost() > recordToKeep.getBoost() ||
           (solrRecord.getBoost() == recordToKeep.getBoost() && 
               solrRecord.getTstamp() > recordToKeep.getTstamp())) {
         updateRequest.deleteById(recordToKeep.id);
-        recordToKeep = solrRecord;
+        recordToKeep = new SolrRecord(solrRecord);
       } else {
         updateRequest.deleteById(solrRecord.id);
       }
@@ -374,6 +338,7 @@
       reporter.incrCounter("SolrDedupStatus", "Deleted documents", 1);
       if (numDeletes >= NUM_MAX_DELETE_REQUEST) {
         try {
+          LOG.info("SolrDeleteDuplicates: deleting " + numDeletes + " duplicates");
           updateRequest.process(solr);
         } catch (SolrServerException e) {
           throw new IOException(e);
@@ -384,11 +349,6 @@
     }
   }
 
-<<<<<<< HEAD
-  public boolean dedup(String solrUrl)
-  throws IOException, InterruptedException, ClassNotFoundException {
-    LOG.info("SolrDeleteDuplicates: starting...");
-=======
   public void dedup(String solrUrl) throws IOException {
     dedup(solrUrl, false);
   }
@@ -397,46 +357,25 @@
     SimpleDateFormat sdf = new SimpleDateFormat("yyyy-MM-dd HH:mm:ss");
     long start = System.currentTimeMillis();
     LOG.info("SolrDeleteDuplicates: starting at " + sdf.format(start));
->>>>>>> caa378ba
     LOG.info("SolrDeleteDuplicates: Solr url: " + solrUrl);
     
-    getConf().set(SolrConstants.SERVER_URL, solrUrl);
-    
-    Job job = new Job(getConf(), "solrdedup");
-
-<<<<<<< HEAD
-    job.setInputFormatClass(SolrInputFormat.class);
-    job.setOutputFormatClass(NullOutputFormat.class);
-=======
+    JobConf job = new NutchJob(getConf());
+
     job.set(SolrConstants.SERVER_URL, solrUrl);
     job.setBoolean("noCommit", noCommit);
     job.setInputFormat(SolrInputFormat.class);
     job.setOutputFormat(NullOutputFormat.class);
->>>>>>> caa378ba
     job.setMapOutputKeyClass(Text.class);
     job.setMapOutputValueClass(SolrRecord.class);
-    job.setMapperClass(Mapper.class);
+    job.setMapperClass(IdentityMapper.class);
     job.setReducerClass(SolrDeleteDuplicates.class);
 
-    return job.waitForCompletion(true);    
-  }
-
-<<<<<<< HEAD
-  public int run(String[] args)
-  throws IOException, InterruptedException, ClassNotFoundException {
-    if (args.length != 1) {
-      System.err.println("Usage: SolrDeleteDuplicates <solr url>");
-      return 1;
-    }
-
-    boolean result = dedup(args[0]);
-    if (result) {
-      LOG.info("SolrDeleteDuplicates: done.");
-      return 0;
-    }
-
-    return -1;
-=======
+    JobClient.runJob(job);
+
+    long end = System.currentTimeMillis();
+    LOG.info("SolrDeleteDuplicates: finished at " + sdf.format(end) + ", elapsed: " + TimingUtil.elapsedTime(start, end));
+  }
+
   public int run(String[] args) throws IOException {
     if (args.length < 1) {
       System.err.println("Usage: SolrDeleteDuplicates <solr url> [-noCommit]");
@@ -450,7 +389,6 @@
 
     dedup(args[0], noCommit);
     return 0;
->>>>>>> caa378ba
   }
 
   public static void main(String[] args) throws Exception {
